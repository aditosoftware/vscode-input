import { DialogValues, InputAction } from "../..";
import * as vscode from "vscode";
import { GenericQuickPick } from "./AbstractQuickPick";
import { GenericQuickPickOptions, QuickPickItemFunction, QuickPickItems } from "./GenericQuickPick";
import { logger } from "../../handleMultiStepInput";

/**
 * Namespace for any loading quick pick
 */
export namespace LoadingQuickPick {
  /**
   * Any options for loading quick picks
   */
  export interface LoadingQuickPickOptions extends GenericQuickPickOptions {
    /**
     * The title that should be shown during the loading.
     */
    readonly loadingTitle: string;

    /**
     * The function that is used for reload any data.
     * This can be different from the normal data generate function (`generateItems`).
     * If you do not give any function, then `generateItems` will be used to reload the items.
     */
    readonly reloadItems?: QuickPickItemFunction;

    /**
     * The tooltip that should be shown when reloading
     */
    readonly reloadTooltip: string;
  }
}

/**
 * A long loading quick pick input. This should be used, if there is any long-loading data is expected.
 *
 * For example, if your loading takes 20 seconds, you should use this input over QuickPick, because this will notify the user about the loading process.
 * If you don't have any data that needs loading or your data is expected to have a very short loading time, then you should use QuickPick
 */
export class LoadingQuickPick extends GenericQuickPick<LoadingQuickPick.LoadingQuickPickOptions> {
  /**
   * @override
   */
  async showDialog(
    currentResults: DialogValues,
    currentStep: number,
    maximumStep: number
  ): Promise<string[] | InputAction.BACK | undefined> {
    const reloadButton: vscode.QuickInputButton = {
      iconPath: new vscode.ThemeIcon("sync"),
      tooltip: this.inputOptions.reloadTooltip,
    };

    // Show quick input with loaded data
    const quickPick = vscode.window.createQuickPick();
    quickPick.ignoreFocusOut = true;
    quickPick.canSelectMany = this.inputOptions.allowMultiple ? this.inputOptions.allowMultiple : false;
    // add a reload button
    const buttons: vscode.QuickInputButton[] = [reloadButton];
    if (currentStep !== 1) {
      // only add a back button when we are not in the first step
      buttons.push(vscode.QuickInputButtons.Back);
    }
    quickPick.buttons = buttons;

<<<<<<< HEAD
=======
    // and add a handler for the reload button
    quickPick.onDidTriggerButton((button) => {
      if (button === reloadButton) {
        logger.debug({ message: `Reload triggered for ${this.inputOptions.title}` });
        this.prepareLoading(quickPick, currentStep, maximumStep);

        // dummy timeout, because I did not find any other solution how to show the busy indicator to the user
        setTimeout(() => {
          // load the items and then update title and items
          this.loadItems(this.inputOptions.reloadItems ?? this.inputOptions.generateItems, currentResults)
            .then((result) => {
              this.handlePostLoading(quickPick, currentStep, maximumStep, result);
              logger.debug({ message: `Reload done for ${this.inputOptions.title}` });
            })
            .catch((error) => logger.error({ message: "error loading the data", error }));
        }, 1);
      }
    });
>>>>>>> 71a5c359
    // sets everything for the first loading
    this.prepareLoading(quickPick, currentStep, maximumStep);

    // show the quick pick
    quickPick.show();

    // loads all the items and shows them
    const data = await this.loadItems(this.inputOptions.generateItems, currentResults);
    this.handlePostLoading(quickPick, currentStep, maximumStep, data, currentResults);

    // Wait for user input or cancellation
    return new Promise<string[] | InputAction.BACK | undefined>((resolve) => {
      // and add a handler for the buttons
      this.disposables.push(
        quickPick.onDidTriggerButton((button) => {
          if (button === vscode.QuickInputButtons.Back) {
            resolve(InputAction.BACK);
          } else if (button === reloadButton) {
            logger.debug({ message: `Reload triggered for ${this.inputOptions.title}` });
            this.prepareLoading(quickPick, currentStep, maximumStep);

            // dummy timeout, because I did not find any other solution how to show the busy indicator to the user
            setTimeout(() => {
              // load the items and then update title and items
              this.loadItems(this.inputOptions.reloadItems ?? this.inputOptions.generateItems, currentResults).then(
                (result) => {
                  this.handlePostLoading(quickPick, currentStep, maximumStep, result, currentResults);
                  logger.debug({ message: `Reload done for ${this.inputOptions.title}` });
                }
              );
            }, 1);
          }
        }),

        quickPick.onDidAccept(() => {
          resolve(quickPick.selectedItems.map((pSelected) => pSelected.label));
        }),

        quickPick.onDidHide(() => {
          resolve(undefined);
        })
      );
      this.disposables.push(quickPick);
    });
  }

  /**
   * Blocks the quick pick for loading.
   *
   * @param quickPick - the real quick pick component
   * @param currentStep - the current dialog step
   * @param maximumStep - the maximum dialog step
   */
  private prepareLoading(
    quickPick: vscode.QuickPick<vscode.QuickPickItem>,
    currentStep: number,
    maximumStep: number
  ): void {
    quickPick.title = this.generateTitle(this.inputOptions.loadingTitle, currentStep, maximumStep);
    quickPick.placeholder = "Please wait, loading is in progress. This might take a while.";
    quickPick.busy = true;
    quickPick.enabled = false;
  }

  /**
   * Enables the quick pick after the loading and sets the new items.
   *
   * @param quickPick - the real quick pick component
   * @param currentStep - the current dialog step
   * @param maximumStep - the maximum dialog step
   * @param data - the loaded data
   * @param currentResults - the current selected dialog values
   */
  private handlePostLoading(
    quickPick: vscode.QuickPick<vscode.QuickPickItem>,
    currentStep: number,
    maximumStep: number,
    data: QuickPickItems,
    currentResults: DialogValues
  ): void {
    quickPick.title = this.generateTitle(this.inputOptions.title, currentStep, maximumStep, data.additionalTitle);
    quickPick.placeholder = this.generatePlaceholder();
    quickPick.busy = false;
    quickPick.enabled = true;
    quickPick.items = data.items;

    // update the selected items if there were old values given and many values were selected
    this.setSelectedItems(quickPick, currentResults);
  }
}<|MERGE_RESOLUTION|>--- conflicted
+++ resolved
@@ -63,27 +63,6 @@
     }
     quickPick.buttons = buttons;
 
-<<<<<<< HEAD
-=======
-    // and add a handler for the reload button
-    quickPick.onDidTriggerButton((button) => {
-      if (button === reloadButton) {
-        logger.debug({ message: `Reload triggered for ${this.inputOptions.title}` });
-        this.prepareLoading(quickPick, currentStep, maximumStep);
-
-        // dummy timeout, because I did not find any other solution how to show the busy indicator to the user
-        setTimeout(() => {
-          // load the items and then update title and items
-          this.loadItems(this.inputOptions.reloadItems ?? this.inputOptions.generateItems, currentResults)
-            .then((result) => {
-              this.handlePostLoading(quickPick, currentStep, maximumStep, result);
-              logger.debug({ message: `Reload done for ${this.inputOptions.title}` });
-            })
-            .catch((error) => logger.error({ message: "error loading the data", error }));
-        }, 1);
-      }
-    });
->>>>>>> 71a5c359
     // sets everything for the first loading
     this.prepareLoading(quickPick, currentStep, maximumStep);
 
@@ -108,12 +87,12 @@
             // dummy timeout, because I did not find any other solution how to show the busy indicator to the user
             setTimeout(() => {
               // load the items and then update title and items
-              this.loadItems(this.inputOptions.reloadItems ?? this.inputOptions.generateItems, currentResults).then(
-                (result) => {
+              this.loadItems(this.inputOptions.reloadItems ?? this.inputOptions.generateItems, currentResults)
+                .then((result) => {
                   this.handlePostLoading(quickPick, currentStep, maximumStep, result, currentResults);
                   logger.debug({ message: `Reload done for ${this.inputOptions.title}` });
-                }
-              );
+                })
+                .catch((error) => logger.error({ message: "error loading the data", error }));
             }, 1);
           }
         }),

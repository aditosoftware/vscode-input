--- conflicted
+++ resolved
@@ -386,21 +386,14 @@
  */
 async function showAndAssert(
   loadingQuickPick: LoadingQuickPick,
-<<<<<<< HEAD
   expectedItems: string[] | InputAction,
   usedQuickPick: vscode.QuickPick<vscode.QuickPickItem>,
   currentStep: number,
   expectedButtons: vscode.QuickInputButton[]
-) {
+): Promise<void> {
   const result = await loadingQuickPick.showDialog(new DialogValues(), currentStep, 4);
 
   assert.deepStrictEqual(result, expectedItems, "results");
-=======
-  expectedItems: string[],
-  quickPickWithAccept: vscode.QuickPick<vscode.QuickPickItem>
-): Promise<void> {
-  const result = await loadingQuickPick.showDialog(new DialogValues(), 2, 4);
->>>>>>> 71a5c359
 
   assert.strictEqual(usedQuickPick.ignoreFocusOut, true, "ignoreFocusOut");
   assert.deepStrictEqual(usedQuickPick.buttons, expectedButtons, "buttons");
